import asyncio
import os

import emp_agents.tools as loading_available_tools
from emp_agents.agents.persistentagent import PersistentAgent, PersistentAgentConfig
from emp_agents.models.protocol.registry import ToolRegistry
from emp_agents.types import OpenAIModelType

erc20_skill = ToolRegistry.get_skill("ERC20Skill")
wallet_skill = ToolRegistry.get_skill("SimpleWalletSkill")

agent = PersistentAgent.from_config(
    PersistentAgentConfig(
        agent_id="dynamic_agent",
        name="Tools",
        description="Tools for interacting with the blockchain",
<<<<<<< HEAD
        tools=[*erc20_skill, *wallet_skill],
        default_model=OpenAIModelType.gpt4o_mini,
=======
        tools=[describe_protocol_tool],
        default_model=OpenAIModelType.gpt4o,
>>>>>>> 98c51f0a
        extra={
            "openai_api_key": os.environ.get("OPENAI_API_KEY"),
        },
    )
)

if __name__ == "__main__":
    asyncio.run(agent.run())<|MERGE_RESOLUTION|>--- conflicted
+++ resolved
@@ -14,13 +14,9 @@
         agent_id="dynamic_agent",
         name="Tools",
         description="Tools for interacting with the blockchain",
-<<<<<<< HEAD
         tools=[*erc20_skill, *wallet_skill],
         default_model=OpenAIModelType.gpt4o_mini,
-=======
         tools=[describe_protocol_tool],
-        default_model=OpenAIModelType.gpt4o,
->>>>>>> 98c51f0a
         extra={
             "openai_api_key": os.environ.get("OPENAI_API_KEY"),
         },
